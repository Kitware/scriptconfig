--- conflicted
+++ resolved
@@ -4,18 +4,13 @@
 This project adheres to [Semantic Versioning](https://semver.org/spec/v2.0.0.html), although we have not yet reached a `1.0.0` release.
 
 
-## Version 0.6.4 - Unreleased
+## Version 0.6.4 - Released 2022-08-02
 
-<<<<<<< HEAD
-
-## Version 0.6.3 - Released 2022-08-02 
-=======
 ### Changed
 * Added a metaclass to DataConfig, which means calling the decorator is no longer necessary.
 
 
 ## Version 0.6.3 - Released 2022-07-22 
->>>>>>> 32763cc2
 
 ### Fixed
 * Added workaround for issue with pickle-ability 
